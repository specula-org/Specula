#!/usr/bin/env python3
"""
Phase 4: Agent-based Runtime Correction
Generates TLC configuration and iteratively fixes runtime errors
"""

import os
import sys
import json
import yaml
import argparse
import subprocess
import tempfile
import shutil
from pathlib import Path
from typing import Dict, List, Optional, Tuple
import logging

# Import unified LLM client and config
from ..llm.client import get_llm_client
from ..utils.config import get_config

# Setup logging
logging.basicConfig(level=logging.INFO, format='[%(levelname)s] %(message)s')
logger = logging.getLogger(__name__)


class TLCRunner:
    """TLC model checker runner"""
    
    def __init__(self, tla_tools_path: str):
        # Convert to absolute path to handle cwd changes
        self.tla_tools_path = str(Path(tla_tools_path).resolve())
        if not os.path.exists(self.tla_tools_path):
            raise FileNotFoundError(f"TLA+ tools not found at {self.tla_tools_path}")
    
    def run_tlc(self, spec_file: str, config_file: str, timeout: int = 60) -> Tuple[bool, str]:
        """Run TLC model checker on specification with configuration"""
        try:
            # Convert all paths to absolute to handle cwd changes
            spec_path = Path(spec_file).resolve()
            config_path = Path(config_file).resolve()
            working_dir = spec_path.parent
            
            cmd = [
                "java", "-cp", self.tla_tools_path,
                "tlc2.TLC", "-config", str(config_path), str(spec_path)
            ]
            
            result = subprocess.run(
                cmd, capture_output=True, text=True, 
                timeout=timeout, cwd=working_dir
            )
            
            # TLC returns 0 for success, other codes for various types of errors
            success = result.returncode == 0
            output = result.stdout + result.stderr
            
            return success, output
            
        except subprocess.TimeoutExpired as e:
            # Timeout means TLC ran for the specified time without finding errors
            # This is considered a success for large state spaces
            output = ""
            if e.stdout:
                output += e.stdout.decode() if isinstance(e.stdout, bytes) else str(e.stdout)
            if e.stderr:
                output += e.stderr.decode() if isinstance(e.stderr, bytes) else str(e.stderr)
            return True, f"TLC ran for {timeout} seconds without finding errors (timeout reached)\n{output}"
        except Exception as e:
            return False, f"TLC execution failed: {e}"


class RuntimeCorrector:
    """Main runtime correction class"""
    
    def __init__(self, config_path: str = "config.yaml", enable_checkpoints: bool = False, cfg_file: Optional[str] = None):
        # Load configuration using unified config system
        self.config = get_config(config_path)

        # Initialize unified LLM client
        self.llm = get_llm_client(config_path)

        # Initialize TLC runner
        tla_tools_path = self.config.get('tla_validator', {}).get('tools_path', 'lib/tla2tools.jar')
        self.tlc = TLCRunner(tla_tools_path)

        # Load configuration values
        self.max_correction_attempts = self.config.get('generation', {}).get('max_correction_attempts', 3)
        self.tlc_timeout = self.config.get('tla_validator', {}).get('timeout', 60)

        # Load prompts
        self.config_prompt = self._load_prompt("step2_config_generation.txt")
        self.correction_prompt = self._load_prompt("step3_runtime_correction.txt")
        summary_prompt = self._load_prompt("step1_error_correction_summary.txt")
        self.summary_prompt = summary_prompt.replace("SANY validation ", "")
        self.enable_checkpoints = enable_checkpoints
        self.cfg_file = cfg_file

        logger.info("Runtime corrector initialized with unified LLM client")
    
    def _load_prompt(self, filename: str) -> str:
        """Load prompt template from file"""
        prompts_dir = self.config.get('paths', {}).get('prompts_dir', 'src/prompts')
        prompt_path = Path(prompts_dir) / filename
        try:
            with open(prompt_path, 'r', encoding='utf-8') as f:
                return f.read()
        except FileNotFoundError:
            logger.error(f"Prompt file not found: {prompt_path}")
            sys.exit(1)
    
    def _read_file(self, file_path: str) -> str:
        """Read file content"""
        with open(file_path, 'r', encoding='utf-8') as f:
            return f.read()
    
    def _extract_module_name(self, tla_code: str) -> str:
        """Extract module name from TLA+ code"""
        lines = tla_code.strip().split('\n')
        for line in lines:
            if line.strip().startswith('---- MODULE'):
                parts = line.split()
                if len(parts) >= 3:
                    return parts[2]
        return "UnknownModule"
    
    def _extract_config_content(self, response: str) -> str:
        """Extract configuration content from LLM response"""
        # Simply return the entire response, as it should contain the complete config
        return response.strip()
    
    def _extract_tla_code(self, response: str) -> str:
        """Extract TLA+ code from LLM response"""
        lines = response.split('\n')
        tla_lines = []
        in_code_block = False
        
        for line in lines:
            # Look for TLA+ code block markers
            if '```' in line and any(marker in line.lower() for marker in ['tla', 'tlaplus']):
                in_code_block = True
                continue
            elif line.strip() == '```' and in_code_block:
                break
            elif in_code_block:
                tla_lines.append(line)
        
        if not tla_lines:
            return response.strip()
        return '\n'.join(tla_lines).strip()
    
    def generate_config(self, spec_content: str) -> str:
        """Generate TLC configuration for the specification"""
        logger.info("Generating TLC configuration file...")
        
        prompt = self.config_prompt.format(tla_spec=spec_content)
        response = self.llm.get_completion(
            "You are a TLA+ expert. Generate a TLC configuration file for the given specification.",
            prompt
        )
        config_content = self._extract_config_content(response)
        
        if not config_content.strip():
            raise ValueError("Failed to generate configuration from LLM response")
        
        return config_content
    
    def fix_runtime_errors(self, spec_content: str, config_content: str, error_output: str) -> str:
        """Fix runtime errors based on TLC output"""
        logger.info("Fixing runtime errors...")
        
        prompt = self.correction_prompt.format(
            original_spec=spec_content,
            config_content=config_content,
            error_output=error_output
        )
        
        response = self.llm.get_completion(
            "You are a TLA+ expert. Fix the runtime errors in the given specification based on the TLC error output.",
            prompt
        )
        corrected_spec = self._extract_tla_code(response)
        
        if not corrected_spec.strip():
            raise ValueError("Failed to extract corrected specification from LLM response")
        
        return corrected_spec
    
    def correct_specification(self, input_spec_path: str, output_dir: str) -> Dict:
        """Main correction workflow"""
        logger.info(f"Starting runtime correction for: {input_spec_path}")
        
        # Setup output directory
        output_path = Path(output_dir)
        output_path.mkdir(parents=True, exist_ok=True)
        
        # Read input specification
        try:
            spec_content = self._read_file(input_spec_path)
        except FileNotFoundError:
            logger.error(f"Input specification file not found: {input_spec_path}")
            sys.exit(1)
        
        module_name = self._extract_module_name(spec_content)

        # Step 1: Handle TLC configuration
        config_file = output_path / f"{module_name}.cfg"

        if self.cfg_file:
            # Use existing config file
            if not os.path.exists(self.cfg_file):
                raise FileNotFoundError(f"Specified config file not found: {self.cfg_file}")

            # Copy to output directory (only if source and destination are different)
            if os.path.abspath(self.cfg_file) != os.path.abspath(str(config_file)):
                shutil.copy(self.cfg_file, config_file)
                logger.info(f"Using existing configuration: {self.cfg_file}")
                logger.info(f"Copied to: {config_file}")
            else:
                logger.info(f"Using existing configuration in place: {self.cfg_file}")

            # Read config content for correction context
            with open(config_file, 'r', encoding='utf-8') as f:
                config_content = f.read()
        else:
            # Auto-generate config (original behavior)
            config_content = self.generate_config(spec_content)

            with open(config_file, 'w', encoding='utf-8') as f:
                f.write(config_content)
            logger.info(f"Generated configuration: {config_file}")
        
        # Step 2: Initial TLC run
        current_spec = spec_content
        initial_dir = output_path / "initial"
        initial_dir.mkdir(exist_ok=True)
        current_spec_file = initial_dir / f"{module_name}.tla"
        
        with open(current_spec_file, 'w', encoding='utf-8') as f:
            f.write(current_spec)
        
        success, tlc_output = self.tlc.run_tlc(str(current_spec_file), str(config_file), self.tlc_timeout)
        total_attempts = 0
        
        if success:
            logger.info("Specification passed TLC model checking! No corrections needed.")
            final_spec = current_spec
        else:
            logger.info("TLC found errors, starting correction process...")
            
            previous_output = tlc_output
            corrected_outputs = set()
            last_attempt_dir: Optional[Path] = None
            
            while not success:
                cycle_attempts = 0
                
                while cycle_attempts < self.max_correction_attempts and not success:
                    cycle_attempts += 1
                    total_attempts += 1
                    attempt_index = total_attempts
                    logger.info(f"Correction attempt {attempt_index} (cycle {(attempt_index-1)//self.max_correction_attempts})")
                    
                    try:
                        # Fix the errors
                        corrected_spec = self.fix_runtime_errors(current_spec, config_content, tlc_output)
                        
                        # Save corrected version in attempt directory
                        corrected_module_name = self._extract_module_name(corrected_spec)
                        attempt_dir = output_path / f"attempt_{attempt_index}"
                        attempt_dir.mkdir(exist_ok=True)
                        corrected_spec_file = attempt_dir / f"{corrected_module_name}.tla"
                        with open(corrected_spec_file, 'w', encoding='utf-8') as f:
                            f.write(corrected_spec)
                        last_attempt_dir = attempt_dir
                        
                        # Test the corrected specification
                        success, tlc_output = self.tlc.run_tlc(
                            str(corrected_spec_file), str(config_file), self.tlc_timeout
                        )
                        
                        if success:
                            logger.info(f"Correction successful after {attempt_index} attempt(s)!")
                            final_spec = corrected_spec
                            break
                        else:
                            if previous_output != tlc_output:
                                corrected_outputs.add(previous_output)
                                previous_output = tlc_output
                            if tlc_output in corrected_outputs:
                                corrected_outputs.remove(tlc_output)
                            logger.warning(f"Correction attempt {attempt_index} unsuccessful. Retrying...")
                            current_spec = corrected_spec
                    except Exception as e:
                        logger.error(f"Correction attempt {attempt_index} failed with error: {e}")
                        if cycle_attempts == self.max_correction_attempts and not self.enable_checkpoints:
                            final_spec = corrected_spec
                            break
                
                if success:
                    break
                
                if not self.enable_checkpoints:
                    logger.warning(f"Could not address all errors after {total_attempts} attempt(s)")
                    break
                
                # Construct checkpoint summary prompt
                corrected_errors_text = "\n\n---\n\n".join(
                    err.strip() for err in sorted(corrected_outputs) if err.strip()
                ) or "None"
                formatted_output = tlc_output.strip() if tlc_output.strip() else "No TLC output captured."
                prompt_content = self.summary_prompt.format(
                    errors=corrected_errors_text,
                    current_errors=formatted_output,
                    current_spec=current_spec.strip()
                )
                summary_response = self.llm.get_completion(
                    "You are a TLA+ specification expert specializing in error correction and specification refinement.",
                    prompt_content
                )
                logger.info("Final correction summary:\n%s", summary_response.strip())

                # Save checkpoint progress and error summary 
                summary_path = output_path / "runtimeFinalSummary.txt"
                existing_summary = summary_path.exists()
                with open(summary_path, 'a', encoding='utf-8') as f:
                    if existing_summary and summary_path.stat().st_size > 0:
                        f.write("\n\n" + "=" * 40 + "\n\n")
                    f.write(summary_response.strip() + "\n")
                
                if last_attempt_dir is not None and formatted_output:
                    remaining_path = last_attempt_dir / "remainingErrors.txt"
                    with open(remaining_path, 'w', encoding='utf-8') as f:
                        f.write(formatted_output)

                # HITL continuation 
                user_input = input("Correction incomplete. Continue iterating? (y/n): ").strip().lower()
                if user_input not in {"y", "yes"}:
                    logger.info(f"Failed to fix all errors after {total_attempts} attempt(s)")
                    break
                previous_output = tlc_output
            
            if not success:
                final_spec = current_spec
        
        correction_attempts = total_attempts
        
        # Save final specification in corrected_spec subdirectory
        corrected_spec_dir = output_path / "corrected_spec"
        corrected_spec_dir.mkdir(exist_ok=True)
        
        # Keep original filename
        original_filename = Path(input_spec_path).name
        final_spec_file = corrected_spec_dir / original_filename
        
        with open(final_spec_file, 'w', encoding='utf-8') as f:
            f.write(final_spec)
        
        # Generate summary
        summary = {
            "input_file": input_spec_path,
            "output_directory": str(output_path),
            "config_file": str(config_file),
            "initial_spec_file": str(current_spec_file),
            "final_spec_file": str(final_spec_file),
            "tlc_passed": success,
            "correction_attempts": correction_attempts,
            "final_tlc_output": tlc_output if not success else "Model checking passed",
            "config_used": {
                "model": self.llm.model,
                "temperature": self.llm.temperature,
                "max_tokens": self.llm.max_tokens
            }
        }
        
        # Save summary
        summary_file = output_path / "runtime_correction_summary.json"
        with open(summary_file, 'w', encoding='utf-8') as f:
            json.dump(summary, f, indent=2, ensure_ascii=False)
        
        logger.info(f"Runtime correction complete. Final specification: {final_spec_file}")
        logger.info(f"Summary saved to: {summary_file}")
        
        return summary


def main():
    """Main entry point"""
    parser = argparse.ArgumentParser(
        description="Phase 4: Agent-based Runtime Correction",
        formatter_class=argparse.RawTextHelpFormatter
    )
    parser.add_argument("input", help="Input TLA+ specification file (.tla)")
    parser.add_argument("output", help="Output directory path")
    parser.add_argument("--config", default="config.yaml", help="Configuration file path")
    parser.add_argument("--max-attempts", type=int, help="Maximum correction attempts")
    parser.add_argument("--tlc-timeout", type=int, help="TLC execution timeout in seconds")
    parser.add_argument("--log-level", choices=["DEBUG", "INFO", "WARNING", "ERROR"],
                        help="Override log level")
    parser.add_argument("--interactive", action="store_true",
                        help="Enable checkpoint summaries and HITL continuation for corrections.")
    parser.add_argument("--cfg", dest="cfg_file",
                        help="Use existing TLC configuration file (.cfg)")

    args = parser.parse_args()
    
    try:
        # Validate input
        if not args.input.endswith('.tla'):
            logger.error("Input file must be a .tla specification file")
            sys.exit(1)
        
        if not os.path.exists(args.input):
            logger.error(f"Input file not found: {args.input}")
            sys.exit(1)
        
        # Setup logging
        if args.log_level:
            logging.getLogger().setLevel(getattr(logging, args.log_level))
        
        # Create corrector
<<<<<<< HEAD
        corrector = RuntimeCorrector(args.config, enable_checkpoints=args.interactive)
=======
        corrector = RuntimeCorrector(args.config, enable_checkpoints=args.checkpoints, cfg_file=args.cfg_file)
>>>>>>> aaf64848
        
        # Apply command-line overrides
        if args.max_attempts:
            corrector.max_correction_attempts = args.max_attempts
            logger.info(f"Using command-line override for max attempts: {args.max_attempts}")
        if args.tlc_timeout:
            corrector.tlc_timeout = args.tlc_timeout
            logger.info(f"Using command-line override for TLC timeout: {args.tlc_timeout}")
        
        # Run correction
        summary = corrector.correct_specification(args.input, args.output)
        
        # Print summary
        print("\n" + "="*60)
        print("RUNTIME CORRECTION SUMMARY")
        print("="*60)
        print(f"Input file: {summary['input_file']}")
        print(f"Output directory: {summary['output_directory']}")
        print(f"Initial specification: {summary['initial_spec_file']}")
        print(f"Final specification: {summary['final_spec_file']}")
        print(f"TLC passed: {summary['tlc_passed']}")
        print(f"Correction attempts: {summary['correction_attempts']}")
        print("="*60)
        
        if summary['tlc_passed']:
            logger.info("✅ Runtime correction completed successfully!")
            sys.exit(0)
        else:
            logger.warning("⚠️ Runtime correction could not fix all specification errors")
            sys.exit(1)
            
    except KeyboardInterrupt:
        logger.info("Runtime correction interrupted by user")
        sys.exit(1)
    except Exception as e:
        logger.error(f"Runtime correction failed: {e}")
        sys.exit(1)


if __name__ == "__main__":
    main() <|MERGE_RESOLUTION|>--- conflicted
+++ resolved
@@ -420,11 +420,7 @@
             logging.getLogger().setLevel(getattr(logging, args.log_level))
         
         # Create corrector
-<<<<<<< HEAD
-        corrector = RuntimeCorrector(args.config, enable_checkpoints=args.interactive)
-=======
-        corrector = RuntimeCorrector(args.config, enable_checkpoints=args.checkpoints, cfg_file=args.cfg_file)
->>>>>>> aaf64848
+        corrector = RuntimeCorrector(args.config, enable_checkpoints=args.interactive, cfg_file=args.cfg_file)
         
         # Apply command-line overrides
         if args.max_attempts:
