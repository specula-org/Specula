import os
import time
import logging
from typing import Optional

try:
    import google.generativeai as genai
except ImportError:  # pragma: no cover - optional dependency until installed
    genai = None

from ..utils.config import get_config

logger = logging.getLogger(__name__)

class LLMClient:
    """LLM client for unified API call management"""
    
    def __init__(self, config_path: str = None):
        """Initialize LLM client
        
        Args:
            config_path: Configuration file path
        """
        self.config = get_config(config_path)
        api_config = self.config.get_api_config()
        
        # Get provider configuration
        self.provider = api_config.get('provider', 'anthropic').lower()
        
        # Get API key from config or environment variables
        api_key = api_config.get('api_key')
        if not api_key:
            api_key = self._get_api_key_from_env()
        
        if not api_key:
            raise ValueError(f"API key not found for provider '{self.provider}'. Please set the appropriate environment variable or configure 'api_key' in config.yaml")
        
        # Get timeout from config and store it
        self.client_timeout = api_config.get('timeout', 3000) / 1000.0
        self.model = api_config.get('model', self._get_default_model())
        self.temperature = api_config.get('temperature', 0.1)
        self.max_tokens = api_config.get('max_tokens', 8192)
        self.use_streaming = api_config.get('use_streaming', True)

        # Initialize the appropriate client based on provider
        self._init_client(api_config, api_key)
        
        logger.info(f"Initialized LLM client - Provider: {self.provider}, Model: {self.model}")
    
    def _get_api_key_from_env(self) -> Optional[str]:
        """Get API key from environment variables based on provider"""
        if self.provider == 'anthropic':
            return os.getenv('ANTHROPIC_API_KEY')
        elif self.provider == 'openai':
            return os.getenv('OPENAI_API_KEY')
        elif self.provider == 'deepseek':
            return os.getenv('DEEPSEEK_API_KEY')
<<<<<<< HEAD
        elif self.provider == 'genai':
            return os.getenv('GEMINI_API_KEY') or os.getenv('GOOGLE_AI_API_KEY')
        else:
            # Try common environment variables as fallback
            return (os.getenv('API_KEY') or
                   os.getenv('ANTHROPIC_API_KEY') or
                   os.getenv('OPENAI_API_KEY') or
                   os.getenv('DEEPSEEK_API_KEY') or
                   os.getenv('GEMINI_API_KEY') or
                   os.getenv('GOOGLE_AI_API_KEY'))
=======
        elif self.provider == 'gemini':
            return os.getenv('GEMINI_API_KEY')
        else:
            # Try common environment variables as fallback
            return (os.getenv('API_KEY') or 
                   os.getenv('ANTHROPIC_API_KEY') or 
                   os.getenv('OPENAI_API_KEY') or 
                   os.getenv('DEEPSEEK_API_KEY') or 
                   os.getenv('GEMINI_API_KEY'))
>>>>>>> 659a97ba
    
    def _get_default_model(self) -> str:
        """Get default model based on provider"""
        if self.provider == 'anthropic':
            return 'claude-3-5-sonnet-20241022'
        elif self.provider == 'openai':
            return 'gpt-4'
        elif self.provider == 'deepseek':
            return 'deepseek-chat'
<<<<<<< HEAD
        elif self.provider == 'genai':
            return 'gemini-2.5-flash'
=======
        elif self.provider == 'gemini':
            return 'gemini-1.5-pro'
>>>>>>> 659a97ba
        else:
            return 'claude-3-5-sonnet-20241022'
    
    def _init_client(self, api_config: dict, api_key: str):
        """Initialize the appropriate client based on provider"""
        if self.provider == 'anthropic':
            try:
                import anthropic
                self.client = anthropic.Anthropic(
                    api_key=api_key,
                    base_url=api_config.get('base_url'),
                    timeout=self.client_timeout
                )
            except ImportError:
                raise ImportError("anthropic package not found. Please install it with: pip install anthropic")
        
        elif self.provider in ['openai', 'deepseek']:
            try:
                from openai import OpenAI
                self.client = OpenAI(
                    base_url=api_config.get('base_url'),
                    api_key=api_key,
                    timeout=self.client_timeout
                )
            except ImportError:
                raise ImportError("openai package not found. Please install it with: pip install openai")

<<<<<<< HEAD
        elif self.provider == 'genai':
            try:
                from google import genai
                self.client = genai.Client(api_key=api_key)
                # Store thinking budget if configured, default to 32768 for GenAI
                self.thinking_budget = api_config.get('thinking_budget', 32768)
            except ImportError:
                raise ImportError("google-genai package not found. Please install it with: pip install google-genai")
=======
        elif self.provider == 'gemini':
            if genai is None:
                raise ImportError("google-generativeai package not found. Please install it with: pip install google-generativeai")

            configure_kwargs = {
                "api_key": api_key,
            }

            # Configure the global client; per-call model construction happens in _get_gemini_completion.
            genai.configure(**configure_kwargs)
            self.client = genai
>>>>>>> 659a97ba

        else:
            raise ValueError(f"Unsupported provider: {self.provider}")
    
    def get_completion(self, prompt: str, content: str, max_retries: int = 3) -> str:
        """Get LLM completion result
        
        Args:
            prompt: System prompt
            content: User input content
            max_retries: Maximum retry attempts
            
        Returns:
            LLM response content
        """
        retry_count = 0
        
        while retry_count < max_retries:
            try:
                logger.info(f"Starting API request, code block length: {len(content)} characters")
                logger.debug(f"Using prompt prefix: {prompt[:50]}...")
                
                if self.provider == 'anthropic':
                    return self._get_anthropic_completion(prompt, content)
<<<<<<< HEAD
                elif self.provider == 'genai':
                    return self._get_genai_completion(prompt, content)
=======
                elif self.provider == 'gemini':
                    return self._get_gemini_completion(prompt, content)
>>>>>>> 659a97ba
                else:
                    return self._get_openai_completion(prompt, content)
                
            except Exception as e:
                retry_count += 1
                logger.error(f"API request failed (attempt {retry_count}/{max_retries}): {e}")
                
                if retry_count < max_retries:
                    wait_time = min(30, 2 ** retry_count)
                    logger.info(f"Waiting {wait_time} seconds before retry...")
                    time.sleep(wait_time)
                else:
                    logger.error("Maximum retry attempts reached, request failed")
                    raise
        
        raise Exception("API request failed")
    
    def _get_anthropic_completion(self, prompt: str, content: str) -> str:
        """Get completion from Anthropic API"""
        try:
            response = self.client.messages.create(
                model=self.model,
                max_tokens=self.max_tokens,
                temperature=self.temperature,
                system=prompt,
                messages=[
                    {"role": "user", "content": content}
                ],
                timeout=self.client_timeout
            )
            
            full_response = response.content[0].text
            logger.info(f"Anthropic request completed")
            logger.debug(f"First line of response: {full_response.splitlines()[0][:50]}...")
            return full_response
            
        except Exception as e:
            logger.error(f"Anthropic API request failed: {e}")
            raise
    
    def _get_openai_completion(self, prompt: str, content: str) -> str:
        """Get completion from OpenAI-compatible API"""
        try:
            # Determine if this is GPT-5 model which requires max_completion_tokens instead of max_tokens
            is_gpt5_model = self.model.startswith("gpt-5")
            max_tokens_param = "max_completion_tokens" if is_gpt5_model else "max_tokens"

            # Prepare API parameters based on streaming config
            api_params = {
                "model": self.model,
                "messages": [
                    {"role": "system", "content": prompt},
                    {"role": "user", "content": content}
                ],
                "temperature": self.temperature,
                max_tokens_param: self.max_tokens,
                "stream": self.use_streaming,
                "timeout": self.client_timeout
            }

            completion = self.client.chat.completions.create(**api_params)

            if self.use_streaming:
                # Handle streaming response
                full_response = ""
                chunk_count = 0
                start_time = time.time()

                for chunk in completion:
                    chunk_count += 1
                    if chunk_count % 1000 == 0:
                        logger.debug(f"Received {chunk_count} chunks, elapsed time: {time.time()-start_time:.2f}s")

                    if chunk.choices[0].delta.content is not None:
                        full_response += chunk.choices[0].delta.content

                logger.info(f"Streaming request completed, received {chunk_count} chunks total")
                logger.debug(f"First line of response: {full_response.splitlines()[0][:50]}...")
                return full_response
            else:
                # Handle non-streaming response
                full_response = completion.choices[0].message.content
                logger.info(f"Non-streaming request completed")
                logger.debug(f"First line of response: {full_response.splitlines()[0][:50]}...")
                return full_response

        except Exception as e:
            logger.error(f"OpenAI-compatible API request failed: {e}")
            raise

<<<<<<< HEAD
    def _get_genai_completion(self, prompt: str, content: str) -> str:
        """Get completion from Google GenAI API"""
        try:
            from google.genai import types

            # Format complete prompt - combine system prompt and user content
            # Add random prefix to avoid Gemini caching/deduplication issues
            import random
            random_id = random.randint(100000, 999999)
            complete_prompt = f"[REQ-{random_id}] Please ignore this prefix. {prompt}\n\n{content}"

            # Prepare generation config
            config_params = {
                "temperature": self.temperature,
                "max_output_tokens": self.max_tokens,
            }

            # Add thinking config if configured
            thinking_budget = getattr(self, 'thinking_budget', 32768)  # Default to 32768 as per config
            if thinking_budget > 0:
                config_params["thinking_config"] = types.ThinkingConfig(
                    thinking_budget=thinking_budget
                )
                logger.debug(f"Using thinking mode with budget: {thinking_budget}")
            # Note: Don't explicitly set thinking_budget=0 as it's invalid for models that require thinking mode

            genai_config = types.GenerateContentConfig(**config_params)

            # Use streaming for better responsiveness
            if self.use_streaming:
                logger.debug("Using streaming GenAI API")
                stream = self.client.models.generate_content_stream(
                    model=self.model,
                    contents=complete_prompt,
                    config=genai_config
                )

                # Collect streaming response
                full_response = ""
                for chunk in stream:
                    if hasattr(chunk, 'text') and chunk.text:
                        full_response += chunk.text

            else:
                logger.debug("Using non-streaming GenAI API")
                response = self.client.models.generate_content(
                    model=self.model,
                    contents=complete_prompt,
                    config=genai_config
                )
                full_response = response.text if hasattr(response, 'text') else str(response)

            if not full_response:
                raise Exception("Empty response from GenAI API")

            logger.info(f"GenAI request completed")
            logger.debug(f"First line of response: {full_response.splitlines()[0][:50]}...")
            return full_response.strip()

        except Exception as e:
            logger.error(f"GenAI API request failed: {e}")
            raise

    def get_completion_with_tools(self, messages: list, tools: list, max_retries: int = 3) -> dict:
        """Get LLM completion with function calling / tool use

        Args:
            messages: List of message dicts [{"role": "...", "content": "..."}]
            tools: List of tool schemas (OpenAI format)
            max_retries: Maximum retry attempts

        Returns:
            Dict with:
                - text: str (generated text if any)
                - tool_calls: list (list of tool calls if any)
                - stop_reason: str
        """
        retry_count = 0

        while retry_count < max_retries:
            try:
                if self.provider == 'anthropic':
                    return self._get_anthropic_completion_with_tools(messages, tools)
                else:
                    # OpenAI, DeepSeek support tool calling natively
                    return self._get_openai_completion_with_tools(messages, tools)

            except Exception as e:
                retry_count += 1
                logger.error(f"Tool calling API request failed (attempt {retry_count}/{max_retries}): {e}")

                if retry_count < max_retries:
                    wait_time = min(30, 2 ** retry_count)
                    logger.info(f"Waiting {wait_time} seconds before retry...")
                    time.sleep(wait_time)
                else:
                    logger.error("Maximum retry attempts reached, request failed")
                    raise

        raise Exception("API request with tools failed")

    def _get_anthropic_completion_with_tools(self, messages: list, tools: list) -> dict:
        """Get completion with tools from Anthropic API"""
        try:
            # Convert OpenAI-style tools to Anthropic format
            anthropic_tools = [
                {
                    "name": tool["function"]["name"],
                    "description": tool["function"]["description"],
                    "input_schema": tool["function"]["parameters"]
                }
                for tool in tools
            ]

            # Extract system message if present
            system_msg = None
            user_messages = []
            for msg in messages:
                if msg["role"] == "system":
                    system_msg = msg["content"]
                else:
                    user_messages.append(msg)

            response = self.client.messages.create(
                model=self.model,
                max_tokens=self.max_tokens,
                temperature=self.temperature,
                system=system_msg if system_msg else None,
                messages=user_messages,
                tools=anthropic_tools,
                timeout=self.client_timeout
            )

            # Extract content
            text_content = ""
            tool_calls = []

            for block in response.content:
                if block.type == "text":
                    text_content = block.text
                elif block.type == "tool_use":
                    tool_calls.append({
                        "id": block.id,
                        "name": block.name,
                        "function": {
                            "name": block.name,
                            "arguments": block.input
                        },
                        "arguments": block.input
                    })

            return {
                "text": text_content,
                "tool_calls": tool_calls if tool_calls else None,
                "stop_reason": response.stop_reason
            }

        except Exception as e:
            logger.error(f"Anthropic tool calling failed: {e}")
            raise

    def _get_openai_completion_with_tools(self, messages: list, tools: list) -> dict:
        """Get completion with tools from OpenAI-compatible API"""
        try:
            # Determine if this is GPT-5 model which requires max_completion_tokens
            is_gpt5_model = self.model.startswith("gpt-5")
            max_tokens_param = "max_completion_tokens" if is_gpt5_model else "max_tokens"

            # Prepare API parameters
            api_params = {
                "model": self.model,
                "messages": messages,
                "tools": tools,
                "temperature": self.temperature,
                max_tokens_param: self.max_tokens,
                "timeout": self.client_timeout
            }

            response = self.client.chat.completions.create(**api_params)

            message = response.choices[0].message

            return {
                "text": message.content or "",
                "tool_calls": message.tool_calls if hasattr(message, 'tool_calls') else None,
                "stop_reason": response.choices[0].finish_reason
            }

        except Exception as e:
            logger.error(f"OpenAI tool calling failed: {e}")
=======
    def _get_gemini_completion(self, prompt: str, content: str) -> str:
        """Get completion from Gemini API"""
        if self.client is None:
            raise RuntimeError("Gemini client not initialized")

        try:
            model = self.client.GenerativeModel(
                model_name=self.model,
                system_instruction=prompt,
                generation_config={
                    "temperature": self.temperature,
                    "max_output_tokens": self.max_tokens,
                }
            )

            response = model.generate_content(
                [
                    {
                        "role": "user",
                        "parts": [content]
                    }
                ],
                request_options={"timeout": self.client_timeout}
            )

            full_response = getattr(response, "text", "") or ""
            if not full_response.strip():
                raise ValueError("Gemini API returned an empty response")

            logger.info("Gemini request completed")
            logger.debug(f"First line of response: {full_response.splitlines()[0][:50]}...")
            return full_response

        except Exception as e:
            logger.error(f"Gemini API request failed: {e}")
>>>>>>> 659a97ba
            raise

# Global client instance
_client = None

def get_llm_client(config_path: str = None) -> LLMClient:
    """Get global LLM client instance"""
    global _client
    if _client is None:
        _client = LLMClient(config_path)
    return _client <|MERGE_RESOLUTION|>--- conflicted
+++ resolved
@@ -4,182 +4,178 @@
 from typing import Optional
 
 try:
-    import google.generativeai as genai
+    import google.generativeai as google_generativeai
 except ImportError:  # pragma: no cover - optional dependency until installed
-    genai = None
+    google_generativeai = None
+
+try:
+    from google import genai as google_genai
+except ImportError:  # pragma: no cover - optional dependency until installed
+    google_genai = None
 
 from ..utils.config import get_config
 
 logger = logging.getLogger(__name__)
+
 
 class LLMClient:
     """LLM client for unified API call management"""
-    
+
     def __init__(self, config_path: str = None):
         """Initialize LLM client
-        
+
         Args:
             config_path: Configuration file path
         """
         self.config = get_config(config_path)
         api_config = self.config.get_api_config()
-        
+
         # Get provider configuration
-        self.provider = api_config.get('provider', 'anthropic').lower()
-        
+        raw_provider = api_config.get("provider", "anthropic")
+        self.provider = raw_provider.lower()
+        if self.provider == "genai":
+            # Backwards compatibility for earlier configs
+            self.provider = "gemini"
+
+        # Initialise provider-specific state
+        self._gemini_client_mode: Optional[str] = None
+        self.thinking_budget = api_config.get("thinking_budget", 32768)
+
         # Get API key from config or environment variables
-        api_key = api_config.get('api_key')
+        api_key = api_config.get("api_key")
         if not api_key:
             api_key = self._get_api_key_from_env()
-        
+
         if not api_key:
-            raise ValueError(f"API key not found for provider '{self.provider}'. Please set the appropriate environment variable or configure 'api_key' in config.yaml")
-        
+            raise ValueError(
+                f"API key not found for provider '{self.provider}'. "
+                "Please set the appropriate environment variable or configure 'api_key' in config.yaml"
+            )
+
         # Get timeout from config and store it
-        self.client_timeout = api_config.get('timeout', 3000) / 1000.0
-        self.model = api_config.get('model', self._get_default_model())
-        self.temperature = api_config.get('temperature', 0.1)
-        self.max_tokens = api_config.get('max_tokens', 8192)
-        self.use_streaming = api_config.get('use_streaming', True)
+        self.client_timeout = api_config.get("timeout", 3000) / 1000.0
+        self.model = api_config.get("model", self._get_default_model())
+        self.temperature = api_config.get("temperature", 0.1)
+        self.max_tokens = api_config.get("max_tokens", 8192)
+        self.use_streaming = api_config.get("use_streaming", True)
 
         # Initialize the appropriate client based on provider
         self._init_client(api_config, api_key)
-        
+
         logger.info(f"Initialized LLM client - Provider: {self.provider}, Model: {self.model}")
-    
+
     def _get_api_key_from_env(self) -> Optional[str]:
         """Get API key from environment variables based on provider"""
-        if self.provider == 'anthropic':
-            return os.getenv('ANTHROPIC_API_KEY')
-        elif self.provider == 'openai':
-            return os.getenv('OPENAI_API_KEY')
-        elif self.provider == 'deepseek':
-            return os.getenv('DEEPSEEK_API_KEY')
-<<<<<<< HEAD
-        elif self.provider == 'genai':
-            return os.getenv('GEMINI_API_KEY') or os.getenv('GOOGLE_AI_API_KEY')
+        if self.provider == "anthropic":
+            return os.getenv("ANTHROPIC_API_KEY")
+        elif self.provider == "openai":
+            return os.getenv("OPENAI_API_KEY")
+        elif self.provider == "deepseek":
+            return os.getenv("DEEPSEEK_API_KEY")
+        elif self.provider == "gemini":
+            return os.getenv("GEMINI_API_KEY") or os.getenv("GOOGLE_AI_API_KEY")
         else:
             # Try common environment variables as fallback
-            return (os.getenv('API_KEY') or
-                   os.getenv('ANTHROPIC_API_KEY') or
-                   os.getenv('OPENAI_API_KEY') or
-                   os.getenv('DEEPSEEK_API_KEY') or
-                   os.getenv('GEMINI_API_KEY') or
-                   os.getenv('GOOGLE_AI_API_KEY'))
-=======
-        elif self.provider == 'gemini':
-            return os.getenv('GEMINI_API_KEY')
-        else:
-            # Try common environment variables as fallback
-            return (os.getenv('API_KEY') or 
-                   os.getenv('ANTHROPIC_API_KEY') or 
-                   os.getenv('OPENAI_API_KEY') or 
-                   os.getenv('DEEPSEEK_API_KEY') or 
-                   os.getenv('GEMINI_API_KEY'))
->>>>>>> 659a97ba
-    
+            return (
+                os.getenv("API_KEY")
+                or os.getenv("ANTHROPIC_API_KEY")
+                or os.getenv("OPENAI_API_KEY")
+                or os.getenv("DEEPSEEK_API_KEY")
+                or os.getenv("GEMINI_API_KEY")
+                or os.getenv("GOOGLE_AI_API_KEY")
+            )
+
     def _get_default_model(self) -> str:
         """Get default model based on provider"""
-        if self.provider == 'anthropic':
-            return 'claude-3-5-sonnet-20241022'
-        elif self.provider == 'openai':
-            return 'gpt-4'
-        elif self.provider == 'deepseek':
-            return 'deepseek-chat'
-<<<<<<< HEAD
-        elif self.provider == 'genai':
-            return 'gemini-2.5-flash'
-=======
-        elif self.provider == 'gemini':
-            return 'gemini-1.5-pro'
->>>>>>> 659a97ba
+        if self.provider == "anthropic":
+            return "claude-3-5-sonnet-20241022"
+        elif self.provider == "openai":
+            return "gpt-4"
+        elif self.provider == "deepseek":
+            return "deepseek-chat"
+        elif self.provider == "gemini":
+            return "gemini-1.5-pro"
         else:
-            return 'claude-3-5-sonnet-20241022'
-    
+            return "claude-3-5-sonnet-20241022"
+
     def _init_client(self, api_config: dict, api_key: str):
         """Initialize the appropriate client based on provider"""
-        if self.provider == 'anthropic':
+        if self.provider == "anthropic":
             try:
                 import anthropic
+
                 self.client = anthropic.Anthropic(
-                    api_key=api_key,
-                    base_url=api_config.get('base_url'),
-                    timeout=self.client_timeout
+                    api_key=api_key, base_url=api_config.get("base_url"), timeout=self.client_timeout
                 )
             except ImportError:
                 raise ImportError("anthropic package not found. Please install it with: pip install anthropic")
-        
-        elif self.provider in ['openai', 'deepseek']:
+
+        elif self.provider in ["openai", "deepseek"]:
             try:
                 from openai import OpenAI
+
                 self.client = OpenAI(
-                    base_url=api_config.get('base_url'),
+                    base_url=api_config.get("base_url"),
                     api_key=api_key,
-                    timeout=self.client_timeout
+                    timeout=self.client_timeout,
                 )
             except ImportError:
                 raise ImportError("openai package not found. Please install it with: pip install openai")
 
-<<<<<<< HEAD
-        elif self.provider == 'genai':
-            try:
-                from google import genai
-                self.client = genai.Client(api_key=api_key)
-                # Store thinking budget if configured, default to 32768 for GenAI
-                self.thinking_budget = api_config.get('thinking_budget', 32768)
-            except ImportError:
-                raise ImportError("google-genai package not found. Please install it with: pip install google-genai")
-=======
-        elif self.provider == 'gemini':
-            if genai is None:
-                raise ImportError("google-generativeai package not found. Please install it with: pip install google-generativeai")
-
-            configure_kwargs = {
-                "api_key": api_key,
-            }
-
-            # Configure the global client; per-call model construction happens in _get_gemini_completion.
-            genai.configure(**configure_kwargs)
-            self.client = genai
->>>>>>> 659a97ba
+        elif self.provider == "gemini":
+            if google_generativeai is not None:
+                configure_kwargs = {"api_key": api_key}
+                base_url = api_config.get("base_url")
+                if base_url:
+                    configure_kwargs["client_options"] = {"api_endpoint": base_url}
+
+                google_generativeai.configure(**configure_kwargs)
+                self.client = google_generativeai
+                self._gemini_client_mode = "generativeai"
+            elif google_genai is not None:
+                # Fallback to the google-genai client if the legacy generative AI SDK is unavailable
+                self.client = google_genai.Client(api_key=api_key)
+                self._gemini_client_mode = "google_genai"
+            else:
+                raise ImportError(
+                    "Neither google-generativeai nor google-genai packages were found. "
+                    "Please install one of them to use the Gemini provider."
+                )
 
         else:
             raise ValueError(f"Unsupported provider: {self.provider}")
-    
+
     def get_completion(self, prompt: str, content: str, max_retries: int = 3) -> str:
         """Get LLM completion result
-        
+
         Args:
             prompt: System prompt
             content: User input content
             max_retries: Maximum retry attempts
-            
+
         Returns:
             LLM response content
         """
         retry_count = 0
-        
+
         while retry_count < max_retries:
             try:
                 logger.info(f"Starting API request, code block length: {len(content)} characters")
                 logger.debug(f"Using prompt prefix: {prompt[:50]}...")
-                
-                if self.provider == 'anthropic':
+
+                if self.provider == "anthropic":
                     return self._get_anthropic_completion(prompt, content)
-<<<<<<< HEAD
-                elif self.provider == 'genai':
-                    return self._get_genai_completion(prompt, content)
-=======
-                elif self.provider == 'gemini':
+                elif self.provider == "gemini":
+                    if self._gemini_client_mode == "google_genai":
+                        return self._get_genai_completion(prompt, content)
                     return self._get_gemini_completion(prompt, content)
->>>>>>> 659a97ba
                 else:
                     return self._get_openai_completion(prompt, content)
-                
+
             except Exception as e:
                 retry_count += 1
                 logger.error(f"API request failed (attempt {retry_count}/{max_retries}): {e}")
-                
+
                 if retry_count < max_retries:
                     wait_time = min(30, 2 ** retry_count)
                     logger.info(f"Waiting {wait_time} seconds before retry...")
@@ -187,9 +183,9 @@
                 else:
                     logger.error("Maximum retry attempts reached, request failed")
                     raise
-        
+
         raise Exception("API request failed")
-    
+
     def _get_anthropic_completion(self, prompt: str, content: str) -> str:
         """Get completion from Anthropic API"""
         try:
@@ -199,20 +195,20 @@
                 temperature=self.temperature,
                 system=prompt,
                 messages=[
-                    {"role": "user", "content": content}
+                    {"role": "user", "content": content},
                 ],
-                timeout=self.client_timeout
+                timeout=self.client_timeout,
             )
-            
+
             full_response = response.content[0].text
-            logger.info(f"Anthropic request completed")
+            logger.info("Anthropic request completed")
             logger.debug(f"First line of response: {full_response.splitlines()[0][:50]}...")
             return full_response
-            
+
         except Exception as e:
             logger.error(f"Anthropic API request failed: {e}")
             raise
-    
+
     def _get_openai_completion(self, prompt: str, content: str) -> str:
         """Get completion from OpenAI-compatible API"""
         try:
@@ -220,18 +216,19 @@
             is_gpt5_model = self.model.startswith("gpt-5")
             max_tokens_param = "max_completion_tokens" if is_gpt5_model else "max_tokens"
 
-            # Prepare API parameters based on streaming config
             api_params = {
                 "model": self.model,
                 "messages": [
                     {"role": "system", "content": prompt},
-                    {"role": "user", "content": content}
+                    {"role": "user", "content": content},
                 ],
                 "temperature": self.temperature,
                 max_tokens_param: self.max_tokens,
-                "stream": self.use_streaming,
-                "timeout": self.client_timeout
+                "timeout": self.client_timeout,
             }
+
+            if self.use_streaming:
+                api_params["stream"] = True
 
             completion = self.client.chat.completions.create(**api_params)
 
@@ -244,34 +241,72 @@
                 for chunk in completion:
                     chunk_count += 1
                     if chunk_count % 1000 == 0:
-                        logger.debug(f"Received {chunk_count} chunks, elapsed time: {time.time()-start_time:.2f}s")
+                        logger.debug(f"Received {chunk_count} chunks, elapsed time: {time.time() - start_time:.2f}s")
 
                     if chunk.choices[0].delta.content is not None:
                         full_response += chunk.choices[0].delta.content
 
-                logger.info(f"Streaming request completed, received {chunk_count} chunks total")
+                logger.info("Streaming request completed, received %s chunks total", chunk_count)
                 logger.debug(f"First line of response: {full_response.splitlines()[0][:50]}...")
                 return full_response
-            else:
-                # Handle non-streaming response
-                full_response = completion.choices[0].message.content
-                logger.info(f"Non-streaming request completed")
-                logger.debug(f"First line of response: {full_response.splitlines()[0][:50]}...")
-                return full_response
+
+            # Handle non-streaming response
+            full_response = completion.choices[0].message.content
+            logger.info("Non-streaming request completed")
+            logger.debug(f"First line of response: {full_response.splitlines()[0][:50]}...")
+            return full_response
 
         except Exception as e:
             logger.error(f"OpenAI-compatible API request failed: {e}")
             raise
 
-<<<<<<< HEAD
+    def _get_gemini_completion(self, prompt: str, content: str) -> str:
+        """Get completion from Gemini API using google-generativeai"""
+        if self.client is None or google_generativeai is None:
+            raise RuntimeError("Gemini client not initialized")
+
+        try:
+            model = self.client.GenerativeModel(
+                model_name=self.model,
+                system_instruction=prompt,
+                generation_config={
+                    "temperature": self.temperature,
+                    "max_output_tokens": self.max_tokens,
+                },
+            )
+
+            response = model.generate_content(
+                [
+                    {
+                        "role": "user",
+                        "parts": [content],
+                    }
+                ],
+                request_options={"timeout": self.client_timeout},
+            )
+
+            full_response = getattr(response, "text", "") or ""
+            if not full_response.strip():
+                raise ValueError("Gemini API returned an empty response")
+
+            logger.info("Gemini request completed")
+            logger.debug(f"First line of response: {full_response.splitlines()[0][:50]}...")
+            return full_response
+
+        except Exception as e:
+            logger.error(f"Gemini API request failed: {e}")
+            raise
+
     def _get_genai_completion(self, prompt: str, content: str) -> str:
-        """Get completion from Google GenAI API"""
+        """Get completion from Google GenAI API (google-genai client)"""
+        if google_genai is None:
+            raise RuntimeError("Google GenAI client not initialized")
+
         try:
             from google.genai import types
+            import random
 
             # Format complete prompt - combine system prompt and user content
-            # Add random prefix to avoid Gemini caching/deduplication issues
-            import random
             random_id = random.randint(100000, 999999)
             complete_prompt = f"[REQ-{random_id}] Please ignore this prefix. {prompt}\n\n{content}"
 
@@ -282,13 +317,10 @@
             }
 
             # Add thinking config if configured
-            thinking_budget = getattr(self, 'thinking_budget', 32768)  # Default to 32768 as per config
-            if thinking_budget > 0:
-                config_params["thinking_config"] = types.ThinkingConfig(
-                    thinking_budget=thinking_budget
-                )
+            thinking_budget = getattr(self, "thinking_budget", 32768)
+            if thinking_budget and thinking_budget > 0:
+                config_params["thinking_config"] = types.ThinkingConfig(thinking_budget=thinking_budget)
                 logger.debug(f"Using thinking mode with budget: {thinking_budget}")
-            # Note: Don't explicitly set thinking_budget=0 as it's invalid for models that require thinking mode
 
             genai_config = types.GenerateContentConfig(**config_params)
 
@@ -298,13 +330,13 @@
                 stream = self.client.models.generate_content_stream(
                     model=self.model,
                     contents=complete_prompt,
-                    config=genai_config
+                    config=genai_config,
                 )
 
                 # Collect streaming response
                 full_response = ""
                 for chunk in stream:
-                    if hasattr(chunk, 'text') and chunk.text:
+                    if hasattr(chunk, "text") and chunk.text:
                         full_response += chunk.text
 
             else:
@@ -312,14 +344,14 @@
                 response = self.client.models.generate_content(
                     model=self.model,
                     contents=complete_prompt,
-                    config=genai_config
+                    config=genai_config,
                 )
-                full_response = response.text if hasattr(response, 'text') else str(response)
+                full_response = response.text if hasattr(response, "text") else str(response)
 
             if not full_response:
                 raise Exception("Empty response from GenAI API")
 
-            logger.info(f"GenAI request completed")
+            logger.info("GenAI request completed")
             logger.debug(f"First line of response: {full_response.splitlines()[0][:50]}...")
             return full_response.strip()
 
@@ -345,10 +377,10 @@
 
         while retry_count < max_retries:
             try:
-                if self.provider == 'anthropic':
+                if self.provider == "anthropic":
                     return self._get_anthropic_completion_with_tools(messages, tools)
                 else:
-                    # OpenAI, DeepSeek support tool calling natively
+                    # OpenAI / DeepSeek support tool calling natively
                     return self._get_openai_completion_with_tools(messages, tools)
 
             except Exception as e:
@@ -373,7 +405,7 @@
                 {
                     "name": tool["function"]["name"],
                     "description": tool["function"]["description"],
-                    "input_schema": tool["function"]["parameters"]
+                    "input_schema": tool["function"]["parameters"],
                 }
                 for tool in tools
             ]
@@ -394,7 +426,7 @@
                 system=system_msg if system_msg else None,
                 messages=user_messages,
                 tools=anthropic_tools,
-                timeout=self.client_timeout
+                timeout=self.client_timeout,
             )
 
             # Extract content
@@ -405,20 +437,22 @@
                 if block.type == "text":
                     text_content = block.text
                 elif block.type == "tool_use":
-                    tool_calls.append({
-                        "id": block.id,
-                        "name": block.name,
-                        "function": {
+                    tool_calls.append(
+                        {
+                            "id": block.id,
                             "name": block.name,
-                            "arguments": block.input
-                        },
-                        "arguments": block.input
-                    })
+                            "function": {
+                                "name": block.name,
+                                "arguments": block.input,
+                            },
+                            "arguments": block.input,
+                        }
+                    )
 
             return {
                 "text": text_content,
                 "tool_calls": tool_calls if tool_calls else None,
-                "stop_reason": response.stop_reason
+                "stop_reason": response.stop_reason,
             }
 
         except Exception as e:
@@ -439,7 +473,7 @@
                 "tools": tools,
                 "temperature": self.temperature,
                 max_tokens_param: self.max_tokens,
-                "timeout": self.client_timeout
+                "timeout": self.client_timeout,
             }
 
             response = self.client.chat.completions.create(**api_params)
@@ -448,57 +482,22 @@
 
             return {
                 "text": message.content or "",
-                "tool_calls": message.tool_calls if hasattr(message, 'tool_calls') else None,
-                "stop_reason": response.choices[0].finish_reason
+                "tool_calls": message.tool_calls if hasattr(message, "tool_calls") else None,
+                "stop_reason": response.choices[0].finish_reason,
             }
 
         except Exception as e:
             logger.error(f"OpenAI tool calling failed: {e}")
-=======
-    def _get_gemini_completion(self, prompt: str, content: str) -> str:
-        """Get completion from Gemini API"""
-        if self.client is None:
-            raise RuntimeError("Gemini client not initialized")
-
-        try:
-            model = self.client.GenerativeModel(
-                model_name=self.model,
-                system_instruction=prompt,
-                generation_config={
-                    "temperature": self.temperature,
-                    "max_output_tokens": self.max_tokens,
-                }
-            )
-
-            response = model.generate_content(
-                [
-                    {
-                        "role": "user",
-                        "parts": [content]
-                    }
-                ],
-                request_options={"timeout": self.client_timeout}
-            )
-
-            full_response = getattr(response, "text", "") or ""
-            if not full_response.strip():
-                raise ValueError("Gemini API returned an empty response")
-
-            logger.info("Gemini request completed")
-            logger.debug(f"First line of response: {full_response.splitlines()[0][:50]}...")
-            return full_response
-
-        except Exception as e:
-            logger.error(f"Gemini API request failed: {e}")
->>>>>>> 659a97ba
             raise
+
 
 # Global client instance
 _client = None
+
 
 def get_llm_client(config_path: str = None) -> LLMClient:
     """Get global LLM client instance"""
     global _client
     if _client is None:
         _client = LLMClient(config_path)
-    return _client +    return _client